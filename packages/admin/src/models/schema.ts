--- conflicted
+++ resolved
@@ -33,11 +33,7 @@
       try {
         const { data } = await getSchemas(projectId)
         const { currentSchema } = state
-<<<<<<< HEAD
-        if (!currentSchema) return;
-=======
         if (!currentSchema) return
->>>>>>> 63f17c6c
 
         // 重新获取时，如果存在选择的 schema，则也同时更新
         if (currentSchema?._id) {
